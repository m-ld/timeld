--- conflicted
+++ resolved
@@ -27,16 +27,10 @@
   "dependencies": {
     "@digitalbazaar/http-digest-header": "^2.0.0",
     "@m-ld/io-web-runtime": "^0.2.2",
-<<<<<<< HEAD
-    "@m-ld/m-ld": "^0.9.1-edge.0",
-    "cryptr": "^6.0.3",
-    "http-graceful-shutdown": "^3.1.11",
-    "http-message-signatures": "^0.1.2",
-=======
     "@m-ld/m-ld": "^0.9.1",
     "cryptr": "^6.1.0",
     "http-graceful-shutdown": "^3.1.12",
->>>>>>> 1bae7318
+    "http-message-signatures": "^0.1.2",
     "jtd": "^0.1.1",
     "loglevel": "^1.8.1",
     "ndjson": "^2.0.0",

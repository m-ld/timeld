import { AuthKey, AccountOwnedId } from 'timeld-common';
import { verify } from './util.mjs';
import { UnauthorizedError } from '../rest/errors.mjs';

/**
 * @typedef {object} AccessRequest
 * @property {AccountOwnedId} id a timesheet or project ID for which access is requested
 * @property {'Timesheet'|'Project'} [forWrite] permission requested
 */

export default class Authorization {
  /**
   * @param {import('restify').Request} req
   */
  static fromRequest(req) {
    if (req.authorization == null)
      throw new UnauthorizedError();
    const user = req.params.user || req.authorization.basic?.username;
    switch (req.authorization.scheme) {
      case 'Bearer':
        return new Authorization({
          user, jwt: req.authorization.credentials
        });
      case 'Basic':
        return new Authorization({
          user, key: req.authorization.basic?.password
        });
      default:
        throw new UnauthorizedError('Unrecognised authorization');
    }
  }

  /**
   * @param {string} user
   * @param {string} [jwt] a JWT containing a keyid associated with this Account
   * @param {string} [key] an authorisation key associated with this Account
   */
  constructor({ user, jwt, key }) {
    if (!AccountOwnedId.isComponentId(user))
      throw new UnauthorizedError('Bad user %s', user);
    if (!jwt && !key)
      throw new UnauthorizedError('No user credentials presented');
    this.user = user;
    this.jwt = jwt;
    this.key = key;
  }

  /**
   * @param {Gateway} gateway
   * @param {AccessRequest} [access] a timesheet or project access request
   * @returns {Promise<{ acc: Account, keyid: string }>}
   */
  async verifyUser(gateway, access) {
    const userAcc = await gateway.account(this.user);
    if (userAcc == null)
      throw new UnauthorizedError('Not found: %s', this.user);
    let /**@type AblyKey*/ablyKey;
    if (this.jwt) {
      try { // Verify the JWT against its declared keyid
        const payload = await verify(this.jwt, async header => {
          const { key } = await userAcc.authorise(header.kid, access);
<<<<<<< HEAD
          ablyKey = new AblyKey(key);
          return ablyKey.secret;
=======
          return key.secret;
>>>>>>> c2062f02
        });
        if (payload.sub !== this.user)
          return Promise.reject(new UnauthorizedError('JWT does not correspond to user'));
      } catch (e) {
        throw new UnauthorizedError(e);
      }
    } else {
<<<<<<< HEAD
      ablyKey = new AblyKey(this.key);
      const { key: actualKey } = await userAcc.authorise(ablyKey.keyid, access);
      if (this.key !== actualKey)
=======
      const authKey = AuthKey.fromString(this.key);
      const { key: actualKey } = await userAcc.authorise(authKey.keyid, access);
      if (this.key !== actualKey.toString())
>>>>>>> c2062f02
        throw new UnauthorizedError();
    }
    return { acc: userAcc, keyid: ablyKey.keyid };
  }
}<|MERGE_RESOLUTION|>--- conflicted
+++ resolved
@@ -54,17 +54,13 @@
     const userAcc = await gateway.account(this.user);
     if (userAcc == null)
       throw new UnauthorizedError('Not found: %s', this.user);
-    let /**@type AblyKey*/ablyKey;
+    let /**@type AuthKey*/authKey;
     if (this.jwt) {
       try { // Verify the JWT against its declared keyid
         const payload = await verify(this.jwt, async header => {
           const { key } = await userAcc.authorise(header.kid, access);
-<<<<<<< HEAD
-          ablyKey = new AblyKey(key);
-          return ablyKey.secret;
-=======
-          return key.secret;
->>>>>>> c2062f02
+          authKey = new AuthKey(key);
+          return authKey.secret;
         });
         if (payload.sub !== this.user)
           return Promise.reject(new UnauthorizedError('JWT does not correspond to user'));
@@ -72,17 +68,11 @@
         throw new UnauthorizedError(e);
       }
     } else {
-<<<<<<< HEAD
-      ablyKey = new AblyKey(this.key);
-      const { key: actualKey } = await userAcc.authorise(ablyKey.keyid, access);
-      if (this.key !== actualKey)
-=======
-      const authKey = AuthKey.fromString(this.key);
+      authKey = AuthKey.fromString(this.key);
       const { key: actualKey } = await userAcc.authorise(authKey.keyid, access);
       if (this.key !== actualKey.toString())
->>>>>>> c2062f02
         throw new UnauthorizedError();
     }
-    return { acc: userAcc, keyid: ablyKey.keyid };
+    return { acc: userAcc, keyid: authKey.keyid };
   }
 }
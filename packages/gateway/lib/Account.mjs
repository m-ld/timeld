--- conflicted
+++ resolved
@@ -1,13 +1,7 @@
-<<<<<<< HEAD
 import { propertyValue, Reference } from '@m-ld/m-ld';
-import { AccountOwnedId, isDomainEntity, Session } from 'timeld-common';
+import { AccountOwnedId, isDomainEntity, Session, UserKey } from 'timeld-common';
 import { idSet } from 'timeld-common/lib/util.mjs';
 import { accountHasTimesheet, timesheetHasProject, userIsAdmin } from './statements.mjs';
-=======
-import { propertyValue } from '@m-ld/m-ld';
-import { AccountOwnedId, idSet, isDomainEntity, safeRefsIn, Session } from 'timeld-common';
-import { Ask, accountHasTimesheet, timesheetHasProject, userIsAdmin } from './statements.mjs';
->>>>>>> c2062f02
 import ReadPatterns from './ReadPatterns.mjs';
 import WritePatterns from './WritePatterns.mjs';
 import { each } from 'rx-flowable';
@@ -15,11 +9,6 @@
 import {
   BadRequestError, ConflictError, ForbiddenError, toHttpError, UnauthorizedError
 } from '../rest/errors.mjs';
-<<<<<<< HEAD
-import UserKey from 'timeld-common/data/UserKey.mjs';
-=======
-import ConnectorExtension from './Connector.mjs';
->>>>>>> c2062f02
 
 /**
  * Javascript representation of an Account subject in the Gateway domain.
@@ -49,13 +38,8 @@
    * @param {Iterable<string>} emails verifiable account identities
    * @param {Iterable<string>} keyids per-device keys
    * @param {Iterable<string>} admins admin (primary accountable) IRIs
-<<<<<<< HEAD
-   * @param {import('@m-ld/m-ld').Reference[]} timesheets timesheet ID Refs
-   * @param {import('@m-ld/m-ld').Reference[]} projects project ID Refs
-=======
    * @param {Reference[]} timesheets timesheet ID Refs
    * @param {Reference[]} projects project ID Refs
->>>>>>> c2062f02
    */
   constructor(gateway, {
     name,
@@ -85,38 +69,22 @@
    * (This is because Ably cannot create a key without at least one capability.)
    *
    * @param {string} email
-<<<<<<< HEAD
    * @returns {UserKeyConfig} keys for the account
-   */
-  async activate(email) {
-    // Every activation creates a new Ably key (assumes new device)
-    const keyDetails = await this.gateway.ablyApi.createAppKey({
-      name: `${this.name}@${this.gateway.domainName}`,
-      capability: this.keyCapability()
-    });
-    // Generate a key pair for signing
-    const userKey = UserKey.generate(keyDetails.key);
-=======
-   * @returns {Promise<string>} Authorisation key for the account
    */
   async activate(email) {
     // Every activation creates a new key (assumes new device)
     const keyDetails = await this.gateway.keyStore
       .mintKey(`${this.name}@${this.gateway.domainName}`);
->>>>>>> c2062f02
+    // Generate a key pair for signing
+    const userKey = UserKey.generate(keyDetails.key);
     // Store the keyid and the email
     this.keyids.add(keyDetails.key.keyid);
     this.emails.add(email);
-<<<<<<< HEAD
     // Write the changed details, including the new key
     await this.gateway.domain.write({
       '@id': this.name, email, key: userKey.toJSON()
     });
     return userKey.toConfig(keyDetails.key);
-=======
-    await this.gateway.domain.write(this.toJSON());
-    return keyDetails.key.toString();
->>>>>>> c2062f02
   }
 
   /**
@@ -211,7 +179,6 @@
   }
 
   /**
-<<<<<<< HEAD
    * @param {MeldReadState} state gateway state
    * @param {string} keyid
    * @returns {Promise<UserKey>}
@@ -222,8 +189,6 @@
   }
 
   /**
-   * @param {import('@m-ld/m-ld').Read} query
-=======
    * @param {MeldReadState} state
    * @returns {Promise<AccountOwnedId[]>}
    */
@@ -234,7 +199,6 @@
 
   /**
    * @param {Read} query
->>>>>>> c2062f02
    * @returns {Promise<Results>} results
    */
   async read(query) {

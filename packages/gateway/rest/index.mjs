--- conflicted
+++ resolved
@@ -110,11 +110,7 @@
       try {
         const id = gateway.ownedId(account, timesheet).validate();
         try {
-<<<<<<< HEAD
-          const who = await new Authorization(req).verifyUser(
-=======
-          await Authorization.fromRequest(req).verifyUser(
->>>>>>> c2062f02
+          const who = await Authorization.fromRequest(req).verifyUser(
             gateway, { id, forWrite: 'Timesheet' });
           res.json(await gateway.timesheetConfig(id, who));
         } catch (e) {
@@ -131,11 +127,7 @@
   server.post('/api/read', restify.plugins.bodyParser(),
     async (req, res, next) => {
       try {
-<<<<<<< HEAD
-        const { acc } = await new Authorization(req).verifyUser(gateway);
-=======
-        const acc = await Authorization.fromRequest(req).verifyUser(gateway);
->>>>>>> c2062f02
+        const { acc } = await Authorization.fromRequest(req).verifyUser(gateway);
         await sendStream(res, await acc.read(req.body));
         next();
       } catch (e) {
@@ -146,11 +138,7 @@
   server.post('/api/write', restify.plugins.bodyParser(),
     async (req, res, next) => {
       try {
-<<<<<<< HEAD
-        const { acc } = await new Authorization(req).verifyUser(gateway);
-=======
-        const acc = await Authorization.fromRequest(req).verifyUser(gateway);
->>>>>>> c2062f02
+        const { acc } = await Authorization.fromRequest(req).verifyUser(gateway);
         await acc.write(req.body);
         res.send(200);
         next();
@@ -175,11 +163,7 @@
   server.post('/api/import',
     async (req, res, next) => {
       try {
-<<<<<<< HEAD
-        const { acc } = await new Authorization(req).verifyUser(gateway);
-=======
-        const acc = await Authorization.fromRequest(req).verifyUser(gateway);
->>>>>>> c2062f02
+        const { acc } = await Authorization.fromRequest(req).verifyUser(gateway);
         await acc.import(consume(req.pipe(ndjson.parse())));
         res.send(200);
         next();

<<<<<<< HEAD
=======
// noinspection HttpUrlsUsage

>>>>>>> c2062f02
import { domainRelativeIri } from './util.mjs';

/**
 * Combination of gateway, account and timesheet/project. Representations:
 * 1. Presentation string `[<account>/]<name>[@<gateway>]`,
 *   see {@link toString} and {@link fromString}.
 * 2. Configuration/persistence path array
 *   see {@link toPath} and {@link fromPath}.
 * 3. m-ld domain name `<name>.<account>.<gateway>`
 *   see {@link fromDomain}.
 */

export default class AccountOwnedId {
  /**
   * @param {string} str
   * @returns {AccountOwnedId}
   */
  static fromString(str) {
    const [orgTs, gateway] = str.split('@');
    const [account, name] = orgTs.split('/');
    if (name != null) // account included
      return new AccountOwnedId({ account, name, gateway });
    else // No account included
      return new AccountOwnedId({ name: account, gateway });
  }

  /**
   * @param {string[]} dir
   */
  static fromPath(dir) {
    const [name, account, ...gateway] = [...dir].reverse();
    return new AccountOwnedId({
      account, name, gateway: gateway.join('.')
    });
  }

  /**
   * @param {string} domain
   */
  static fromDomain(domain) {
    return AccountOwnedId.fromPath(domain.split('.').reverse());
  }

  /**
   * @param {string | URL} iri
   * @param {string} [gateway]
   */
  static fromIri(iri, gateway) {
    if (typeof iri == 'string') {
      if (!gateway && !iri.includes('//')) {
        const [account, name] = iri.split('/');
        return new AccountOwnedId({ account, name });
      }
      iri = new URL(domainRelativeIri(iri, gateway));
    }
    gateway = iri.hostname;
    const [, account, name] = iri.pathname.split('/');
    return new AccountOwnedId({ gateway, account, name });
  }

  /**
   * @param {object} ref
   * @param {string} [gateway]
   * @returns {AccountOwnedId}
   */
  static fromReference(ref, gateway) {
    return this.fromIri(ref['@id'], gateway);
  }

  /**
   * @param {string} name
   * @param {string} [account]
   * @param {string} [gateway] dot-separated gateway "domain name"
   */
  constructor({ gateway, account, name }) {
    this.gateway = gateway;
    this.account = account;
    this.name = name;
  }

  get isRelative() {
    return typeof this.gateway != 'string';
  }

  get isValid() {
    return (this.isRelative || this.gateway.split('.').every(AccountOwnedId.isComponentId))
      && AccountOwnedId.isComponentId(this.account) && AccountOwnedId.isComponentId(this.name);
  }

  /** Validates this ID */
  validate() {
    // Gateway is allowed to be undefined or false
    if (!this.isRelative)
      this.gateway.split('.').forEach(AccountOwnedId.checkComponentId);
    AccountOwnedId.checkComponentId(this.account);
    AccountOwnedId.checkComponentId(this.name);
    return this;
  }

  static checkComponentId(id) {
    if (!AccountOwnedId.isComponentId(id))
      throw `${id} should contain only lowercase letters, digits & dashes`;
  }

  static isComponentId(id) {
    return id != null && /^[a-z0-9_-]+$/.test(id);
  }

  /**
   * @returns {string[]} relative directory path suitable for persistence
   */
  toPath() {
    return [
      ...this.gateway.split('.').reverse(),
      this.account,
      this.name
    ];
  }

  toDomain() {
    return `${this.name}.${this.account}.${this.gateway}`;
  }

  toIri() {
    const path = this.toRelativeIri();
    return this.isRelative ? path : domainRelativeIri(path, this.gateway);
  }

  toRelativeIri() {
    return `${this.account}/${this.name}`;
  }

  ownerIri() {
    return `http://${this.gateway}/${this.account}`;
  }

  toReference() {
    return { '@id': this.toIri() };
  }

  toString() {
    let rtn = this.account ? `${this.account}/` : '';
    rtn += this.name;
    rtn += this.gateway ? `@${this.gateway}` : '';
    return rtn;
  }

  toJSON() {
    const { gateway, account, name } = this;
    return { gateway, account, name };
  }
}<|MERGE_RESOLUTION|>--- conflicted
+++ resolved
@@ -1,8 +1,5 @@
-<<<<<<< HEAD
-=======
 // noinspection HttpUrlsUsage
 
->>>>>>> c2062f02
 import { domainRelativeIri } from './util.mjs';
 
 /**

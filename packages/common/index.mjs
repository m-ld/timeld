import Env from './lib/Env.mjs';
import CloneFactory from './lib/CloneFactory.mjs';
import AccountOwnedId from './lib/AccountOwnedId.mjs';
import AuthKey from './lib/AuthKey.mjs';
import ResultsReadable from './lib/ResultsReadable.mjs';
import BaseGateway from './lib/BaseGateway.mjs';

/**
<<<<<<< HEAD
 * @typedef {import('@m-ld/m-ld/ext/ably').MeldAblyConfig & UserKeyConfig} TimeldConfig
=======
 * Useful m-ld types
 * @typedef {import('@m-ld/m-ld').MeldClone} MeldClone
 * @typedef {import('@m-ld/m-ld').ConstructRemotes} ConstructRemotes
 * @typedef {import('@m-ld/m-ld').MeldConfig} MeldConfig
 * @typedef {import('@m-ld/m-ld').AppPrincipal} AppPrincipal
 * @typedef {import('@m-ld/m-ld').GraphSubject} GraphSubject
 * @typedef {import('@m-ld/m-ld').Subject} Subject
 * @typedef {import('@m-ld/m-ld').Reference} Reference
 * @typedef {import('@m-ld/m-ld').Update} Update
 * @typedef {import('@m-ld/m-ld').MeldState} MeldState
 * @typedef {import('@m-ld/m-ld').MeldReadState} MeldReadState
 * @typedef {import('@m-ld/m-ld').MeldUpdate} MeldUpdate
 * @typedef {import('@m-ld/m-ld').Query} Query
 * @typedef {import('@m-ld/m-ld').Read} Read
 */

/**
 * The basic config used by both CLI and gateway
 * @typedef {object} _TimeldConfig
 * @property {string} auth.key Authorisation key
 * @typedef {_TimeldConfig & MeldConfig} TimeldConfig
>>>>>>> c2062f02
 */

export {
  CloneFactory,
  Env,
  AccountOwnedId,
  AuthKey,
  ResultsReadable,
  BaseGateway
};

export {
  timeldContext,
  isDomainEntity,
  Entry,
  Project,
  Timesheet,
<<<<<<< HEAD
  Session,
  UserKey
} from './data/index.mjs';

export {
  mustBe,
  isReference,
  domainRelativeIri
=======
  Session
} from './data/index.mjs';

export {
  idSet,
  mustBe,
  dateJsonLd,
  safeRefsIn,
  isReference,
  resolveGateway,
  domainRelativeIri,
  lastPathComponent,
  durationFromInterval
>>>>>>> c2062f02
} from './lib/util.mjs';<|MERGE_RESOLUTION|>--- conflicted
+++ resolved
@@ -6,9 +6,6 @@
 import BaseGateway from './lib/BaseGateway.mjs';
 
 /**
-<<<<<<< HEAD
- * @typedef {import('@m-ld/m-ld/ext/ably').MeldAblyConfig & UserKeyConfig} TimeldConfig
-=======
  * Useful m-ld types
  * @typedef {import('@m-ld/m-ld').MeldClone} MeldClone
  * @typedef {import('@m-ld/m-ld').ConstructRemotes} ConstructRemotes
@@ -29,8 +26,7 @@
  * The basic config used by both CLI and gateway
  * @typedef {object} _TimeldConfig
  * @property {string} auth.key Authorisation key
- * @typedef {_TimeldConfig & MeldConfig} TimeldConfig
->>>>>>> c2062f02
+ * @typedef {_TimeldConfig & UserKeyConfig & MeldConfig} TimeldConfig
  */
 
 export {
@@ -48,17 +44,8 @@
   Entry,
   Project,
   Timesheet,
-<<<<<<< HEAD
   Session,
   UserKey
-} from './data/index.mjs';
-
-export {
-  mustBe,
-  isReference,
-  domainRelativeIri
-=======
-  Session
 } from './data/index.mjs';
 
 export {
@@ -71,5 +58,4 @@
   domainRelativeIri,
   lastPathComponent,
   durationFromInterval
->>>>>>> c2062f02
 } from './lib/util.mjs';
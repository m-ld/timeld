--- conflicted
+++ resolved
@@ -13,12 +13,7 @@
   /**
    * @param {string} gateway
    * @param {string} user
-<<<<<<< HEAD
-   * @param {object} ably
-   * @param {string} [ably.key] available Ably key, if missing, {@link activate}
-=======
    * @param {string} [key] available authorisation key, if missing, {@link activate}
->>>>>>> c2062f02
    * must be called before other methods
    * @param {UserKeyConfig['key']} [key] public/private key pair
    * @param {import('@zeit/fetch').Fetch} fetch injected fetch
@@ -26,26 +21,15 @@
   constructor({
     gateway,
     user,
-<<<<<<< HEAD
-    ably,
+    auth: { key } = {},
     key
-=======
-    auth: { key } = {}
->>>>>>> c2062f02
   }, fetch = setupFetch()) {
     const { root, domainName } = resolveGateway(gateway);
     super(domainName);
     this.user = user;
-<<<<<<< HEAD
-    this.ablyKey = ably?.key != null ? new AblyKey(ably.key) : null;
-    // We don't hydrate the user key here
-    this.userKeyConfig = key ?? null;
-    this.apiRoot = apiRoot;
-=======
     this.authKey = key != null ? AuthKey.fromString(key) : null;
     this.gatewayRoot = root;
     // noinspection HttpUrlsUsage
->>>>>>> c2062f02
     /**
      * Resolve our username against the gateway to get the canonical user URI.
      * Gateway-based URIs use HTTP by default (see also {@link AccountOwnedId}).
@@ -72,11 +56,7 @@
     if (options.user !== false)
       (options.params ||= {}).user = this.user;
     // noinspection JSCheckFunctionSignatures
-<<<<<<< HEAD
-    const url = new URL(path, await this.apiRoot);
-=======
     const url = new URL(`api/${path}`, await this.gatewayRoot);
->>>>>>> c2062f02
     // Add the query parameters to the URL
     if (options.params != null)
       Object.entries(options.params).forEach(([name, value]) =>
@@ -112,8 +92,7 @@
       const keys = /**@type UserKeyConfig*/ await this
         .fetchApi(`key/${this.user}`, { jwt, user: false })
         .then(checkSuccessRes).then(resJson);
-<<<<<<< HEAD
-      this.ablyKey = new AblyKey(keys.ably.key);
+      this.authKey = AuthKey.fromString(keys.ably.key);
       this.userKeyConfig = keys.key;
     }
   }
@@ -122,18 +101,7 @@
    * @returns {UserKeyConfig}
    */
   get accessConfig() {
-    return { ably: { key: this.ablyKey.toString() }, key: this.userKeyConfig };
-=======
-      this.authKey = AuthKey.fromString(key);
-    }
-  }
-
-  /**
-   * @returns {{auth: {key: string}}}
-   */
-  get accessConfig() {
-    return { auth: { key: this.authKey.toString() } };
->>>>>>> c2062f02
+    return { auth: { key: this.authKey.toString() }, key: this.userKeyConfig };
   }
 
   /**

--- conflicted
+++ resolved
@@ -3,17 +3,10 @@
 import { PromiseProc } from './PromiseProc.mjs';
 import { ENTRY_FORMAT_OPTIONS, getSubjectFormat, TableFormat } from './DisplayFormat.mjs';
 import isEmail from 'validator/lib/isEmail.js';
-<<<<<<< HEAD
-import { AccountOwnedId } from 'timeld-common';
+import { AccountOwnedId, dateJsonLd, durationFromInterval } from 'timeld-common';
 import { EMPTY } from 'rxjs';
 import { any, normaliseValue } from '@m-ld/m-ld';
-import { durationFromInterval, parseDate, parseDuration } from './util.mjs';
-=======
-import { AccountOwnedId, dateJsonLd, durationFromInterval } from 'timeld-common';
-import { EMPTY } from 'rxjs';
-import { any } from '@m-ld/m-ld';
 import { parseDate, parseDuration } from './util.mjs';
->>>>>>> c2062f02
 import { SyncProc } from '@m-ld/m-ld-cli/lib/Proc.js';
 import { Readable } from 'stream';
 

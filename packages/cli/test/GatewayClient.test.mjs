import { describe, expect, jest, test } from '@jest/globals';
import GatewayClient from '../lib/GatewayClient.mjs';
import { signJwt } from '@m-ld/io-web-runtime/dist/server/auth';
import Cryptr from 'cryptr';
import { Readable } from 'stream';
import { drain } from 'rx-flowable';

describe('Gateway Client', () => {
  test('init with key', async () => {
    const gw = new GatewayClient({
<<<<<<< HEAD
      gateway: 'timeld.org',
      user: 'user',
      ably: { key: 'app.id:secret' },
      key: { public: 'publicKey', private: 'privateKey' }
    });
    expect(gw.ablyKey).toMatchObject({ appId: 'app', keyid: 'id', secret: 'secret' });
    expect(gw.userKeyConfig).toEqual({ public: 'publicKey', private: 'privateKey' });
=======
      gateway: 'timeld.org', user: 'user', auth: { key: 'app.id:secret' }
    });
    expect(gw.authKey).toMatchObject({ appId: 'app', keyid: 'id', secret: 'secret' });
>>>>>>> c2062f02
    expect(gw.domainName).toBe('timeld.org');
    expect(gw.principalId).toBe('http://timeld.org/user');
  });

  test('activate', async () => {
    const jwt = await signJwt({
      email: 'user@timeld.org'
    }, 'secret', {
      keyid: 'id', expiresIn: '10m'
    });
    const fetch = jest.fn(async (url, options) => {
      if (url === 'https://timeld.org/api/jwe/user?email=user%40timeld.org') {
        expect(options.headers?.Authorization).toBeUndefined();
        const jwe = new Cryptr('111111').encrypt(jwt);
        return { ok: true, json: async () => ({ jwe }) };
      } else if (url === 'https://timeld.org/api/key/user') {
        expect(options.headers.Authorization).toBe(`Bearer ${jwt}`);
        return {
          ok: true, json: async () => ({
            ably: { key: 'app.id:secret' },
            key: { public: 'publicKey', private: 'privateKey' }
          })
        };
      }
    });
    const gw = new GatewayClient({
      gateway: 'timeld.org', user: 'user'
    }, fetch);
<<<<<<< HEAD
    expect(gw.ablyKey).toBeNull();
    expect(gw.userKeyConfig).toBeNull();
    await gw.activate(jest.fn()
      .mockReturnValueOnce('user@timeld.org')
      .mockReturnValueOnce('111111'));
    expect(gw.ablyKey).toMatchObject({ appId: 'app', keyid: 'id', secret: 'secret' });
    expect(gw.userKeyConfig).toEqual({ public: 'publicKey', private: 'privateKey' });
=======
    expect(gw.authKey).toBeNull();
    await gw.activate(jest.fn()
      .mockReturnValueOnce('user@timeld.org')
      .mockReturnValueOnce('111111'));
    expect(gw.authKey).toMatchObject({ appId: 'app', keyid: 'id', secret: 'secret' });
>>>>>>> c2062f02
  });

  test('config', async () => {
    const resJson = { '@domain': 'ts1.acc.timeld.org' };
    const fetch = jest.fn(async (url, options) => {
      if (url === 'https://timeld.org/api/cfg/acc/tsh/ts1?user=user') {
        expect(options.headers.Authorization).toMatch(/Bearer \S*/);
        return { ok: true, json: async () => resJson };
      }
    });
    const gw = new GatewayClient({
      gateway: 'timeld.org', user: 'user', auth: { key: 'app.id:secret' }
    }, fetch);
    await expect(gw.config('acc', 'ts1')).resolves.toEqual(resJson);
  });

  test('read', async () => {
    const resJson = [{ '@id': '1' }, { '@id': '2' }]; // Dummy
    const reqJson = { '@select': '*' }; // Dummy
    const fetch = jest.fn(async (url, options) => {
      if (url === 'https://timeld.org/api/read?user=user') {
        expect(options.method).toBe('POST');
        expect(options.headers.Authorization).toMatch(/Bearer \S*/);
        expect(options.body).toBe(JSON.stringify(reqJson));
        return { ok: true, body: Readable.from(resJson.map(j => JSON.stringify(j)).join('\n')) };
      }
    });
    const gw = new GatewayClient({
      gateway: 'timeld.org', user: 'user', auth: { key: 'app.id:secret' }
    }, fetch);
    // noinspection JSCheckFunctionSignatures
    await expect(drain(gw.read(reqJson))).resolves.toEqual(resJson);
  });
});<|MERGE_RESOLUTION|>--- conflicted
+++ resolved
@@ -8,19 +8,13 @@
 describe('Gateway Client', () => {
   test('init with key', async () => {
     const gw = new GatewayClient({
-<<<<<<< HEAD
       gateway: 'timeld.org',
       user: 'user',
-      ably: { key: 'app.id:secret' },
+      auth: { key: 'app.id:secret' },
       key: { public: 'publicKey', private: 'privateKey' }
     });
-    expect(gw.ablyKey).toMatchObject({ appId: 'app', keyid: 'id', secret: 'secret' });
+    expect(gw.authKey).toMatchObject({ appId: 'app', keyid: 'id', secret: 'secret' });
     expect(gw.userKeyConfig).toEqual({ public: 'publicKey', private: 'privateKey' });
-=======
-      gateway: 'timeld.org', user: 'user', auth: { key: 'app.id:secret' }
-    });
-    expect(gw.authKey).toMatchObject({ appId: 'app', keyid: 'id', secret: 'secret' });
->>>>>>> c2062f02
     expect(gw.domainName).toBe('timeld.org');
     expect(gw.principalId).toBe('http://timeld.org/user');
   });
@@ -49,21 +43,13 @@
     const gw = new GatewayClient({
       gateway: 'timeld.org', user: 'user'
     }, fetch);
-<<<<<<< HEAD
-    expect(gw.ablyKey).toBeNull();
+    expect(gw.authKey).toBeNull();
     expect(gw.userKeyConfig).toBeNull();
     await gw.activate(jest.fn()
       .mockReturnValueOnce('user@timeld.org')
       .mockReturnValueOnce('111111'));
-    expect(gw.ablyKey).toMatchObject({ appId: 'app', keyid: 'id', secret: 'secret' });
+    expect(gw.authKey).toMatchObject({ appId: 'app', keyid: 'id', secret: 'secret' });
     expect(gw.userKeyConfig).toEqual({ public: 'publicKey', private: 'privateKey' });
-=======
-    expect(gw.authKey).toBeNull();
-    await gw.activate(jest.fn()
-      .mockReturnValueOnce('user@timeld.org')
-      .mockReturnValueOnce('111111'));
-    expect(gw.authKey).toMatchObject({ appId: 'app', keyid: 'id', secret: 'secret' });
->>>>>>> c2062f02
   });
 
   test('config', async () => {

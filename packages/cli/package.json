{
  "name": "timeld-cli",
<<<<<<< HEAD
  "version": "0.2.0-edge.1",
=======
  "version": "0.1.7",
>>>>>>> c2062f02
  "description": "Live shared timesheets command interface",
  "main": "index.mjs",
  "bin": {
    "timeld": "./index.mjs"
  },
  "repository": {
    "type": "git",
    "url": "git+https://github.com/m-ld/timeld.git"
  },
  "keywords": [
    "timesheets",
    "m-ld"
  ],
  "author": "George Svarovsky",
  "license": "MIT",
  "bugs": {
    "url": "https://github.com/m-ld/timeld/issues"
  },
  "homepage": "https://github.com/m-ld/timeld/tree/main/packages/cli#readme",
  "dependencies": {
    "@m-ld/io-web-runtime": "^0.2.2-2",
<<<<<<< HEAD
    "@m-ld/m-ld": "^0.9.0-5",
    "@m-ld/m-ld-cli": "^0.1.0-2",
=======
    "@m-ld/m-ld": "^0.8.2",
    "@m-ld/m-ld-cli": "0.1.0-1",
>>>>>>> c2062f02
    "@zeit/fetch": "^6.0.0",
    "chrono-node": "^2.3.9",
    "cryptr": "^6.0.3",
    "humanize-duration": "^3.27.2",
    "json-stringify-pretty-compact": "^4.0.0",
    "ndjson": "^2.0.0",
    "parse-duration": "^1.0.2",
    "rx-flowable": "^0.1.2",
    "rxjs": "^7.5.6",
    "simple-peer": "^9.11.1",
    "socket.io-client": "^4.5.1",
    "timeago.js": "^4.0.2",
<<<<<<< HEAD
    "timeld-common": "^0.2.0-edge.1",
=======
    "timeld-common": "^0.1.6",
>>>>>>> c2062f02
    "validator": "^13.7.0"
  },
  "devDependencies": {
    "@types/cryptr": "^4.0.1",
    "@types/validator": "^13.7.5",
    "memdown": "^6.1.1",
    "tmp": "^0.2.1"
  }
}<|MERGE_RESOLUTION|>--- conflicted
+++ resolved
@@ -1,10 +1,6 @@
 {
   "name": "timeld-cli",
-<<<<<<< HEAD
   "version": "0.2.0-edge.1",
-=======
-  "version": "0.1.7",
->>>>>>> c2062f02
   "description": "Live shared timesheets command interface",
   "main": "index.mjs",
   "bin": {
@@ -26,13 +22,8 @@
   "homepage": "https://github.com/m-ld/timeld/tree/main/packages/cli#readme",
   "dependencies": {
     "@m-ld/io-web-runtime": "^0.2.2-2",
-<<<<<<< HEAD
-    "@m-ld/m-ld": "^0.9.0-5",
-    "@m-ld/m-ld-cli": "^0.1.0-2",
-=======
-    "@m-ld/m-ld": "^0.8.2",
-    "@m-ld/m-ld-cli": "0.1.0-1",
->>>>>>> c2062f02
+    "@m-ld/m-ld": "^0.9.0",
+    "@m-ld/m-ld-cli": "0.2.0",
     "@zeit/fetch": "^6.0.0",
     "chrono-node": "^2.3.9",
     "cryptr": "^6.0.3",
@@ -45,11 +36,7 @@
     "simple-peer": "^9.11.1",
     "socket.io-client": "^4.5.1",
     "timeago.js": "^4.0.2",
-<<<<<<< HEAD
     "timeld-common": "^0.2.0-edge.1",
-=======
-    "timeld-common": "^0.1.6",
->>>>>>> c2062f02
     "validator": "^13.7.0"
   },
   "devDependencies": {

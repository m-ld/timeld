--- conflicted
+++ resolved
@@ -1,12 +1,7 @@
 {
   "name": "timeld-mite",
-<<<<<<< HEAD
   "version": "0.2.0-edge.1",
-  "description": "timeld - mite.yo.lk integration",
-=======
-  "version": "0.1.6",
   "description": "timeld - mite.yo.lk connector",
->>>>>>> c2062f02
   "main": "index.mjs",
   "devDependencies": {},
   "scripts": {},

{
  "name": "timeld",
<<<<<<< HEAD
  "version": "0.2.0-edge.2",
=======
  "version": "0.1.7",
>>>>>>> 4cc7461a
  "private": true,
  "description": "Live shared timesheets",
  "scripts": {
    "local": "node ./packages/gateway/server.mjs",
    "test": "NODE_OPTIONS=--experimental-vm-modules jest --silent",
    "ver": "echo $npm_package_version"
  },
  "repository": {
    "type": "git",
    "url": "git+https://github.com/m-ld/timeld.git"
  },
  "keywords": [
    "timesheets",
    "m-ld"
  ],
  "author": "George Svarovsky",
  "license": "MIT",
  "bugs": {
    "url": "https://github.com/m-ld/timeld/issues"
  },
  "homepage": "https://github.com/m-ld/timeld#readme",
  "workspaces": [
    "packages/*"
  ],
  "devDependencies": {
    "@types/jest": "^28.1.8",
    "jest": "^28.1.3"
  }
}<|MERGE_RESOLUTION|>--- conflicted
+++ resolved
@@ -1,10 +1,6 @@
 {
   "name": "timeld",
-<<<<<<< HEAD
   "version": "0.2.0-edge.2",
-=======
-  "version": "0.1.7",
->>>>>>> 4cc7461a
   "private": true,
   "description": "Live shared timesheets",
   "scripts": {
